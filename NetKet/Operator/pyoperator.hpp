// Copyright 2018 The Simons Foundation, Inc. - All Rights Reserved.
//
// Licensed under the Apache License, Version 2.0 (the "License");
// you may not use this file except in compliance with the License.
// You may obtain a copy of the License at
//
//    http://www.apache.org/licenses/LICENSE-2.0
//
// Unless required by applicable law or agreed to in writing, software
// distributed under the License is distributed on an "AS IS" BASIS,
// WITHOUT WARRANTIES OR CONDITIONS OF ANY KIND, either express or implied.
// See the License for the specific language governing permissions and
// limitations under the License.

#ifndef NETKET_PYOPERATOR_HPP
#define NETKET_PYOPERATOR_HPP

#include <mpi.h>
#include <pybind11/complex.h>
#include <pybind11/eigen.h>
#include <pybind11/pybind11.h>
#include <pybind11/stl.h>
#include <pybind11/stl_bind.h>
#include <complex>
#include <vector>
#include "operator.hpp"

namespace py = pybind11;

namespace netket {

#define ADDOPERATORMETHODS(name)   \
  .def("get_conn", &name::GetConn) \
      .def_property_readonly("hilbert", &name::GetHilbert)

void AddOperatorModule(py::module &m) {
  auto subm = m.def_submodule("operator");

  py::class_<AbstractOperator>(m, "Operator")
      ADDOPERATORMETHODS(AbstractOperator);

  py::class_<LocalOperator, AbstractOperator>(subm, "LocalOperator")
      .def(py::init<const AbstractHilbert &, double>(), py::keep_alive<1, 2>(),
           py::arg("hilbert"), py::arg("constant") = 0.)
      .def(
          py::init<const AbstractHilbert &, std::vector<LocalOperator::MatType>,
                   std::vector<LocalOperator::SiteType>, double>(),
          py::keep_alive<1, 2>(), py::arg("hilbert"), py::arg("operators"),
          py::arg("acting_on"), py::arg("constant") = 0.)
      .def(py::init<const AbstractHilbert &, LocalOperator::MatType,
                    LocalOperator::SiteType, double>(),
           py::keep_alive<1, 2>(), py::arg("hilbert"), py::arg("operator"),
           py::arg("acting_on"), py::arg("constant") = 0.)
      .def_property_readonly("local_matrices", &LocalOperator::LocalMatrices)
      .def_property_readonly("acting_on", &LocalOperator::ActingOn)
      .def(py::self + py::self)
      .def("__mul__", [](const LocalOperator &a, double b) { return b * a; },
           py::is_operator())
      .def("__rmul__", [](const LocalOperator &a, double b) { return b * a; },
           py::is_operator())
      .def("__mul__", [](const LocalOperator &a, int b) { return b * a; },
           py::is_operator())
      .def("__rmul__", [](const LocalOperator &a, int b) { return b * a; },
           py::is_operator())
      .def("__add__", [](const LocalOperator &a, double b) { return a + b; },
           py::is_operator())
      .def("__add__", [](const LocalOperator &a, int b) { return a + b; },
           py::is_operator())
      .def("__radd__", [](const LocalOperator &a, double b) { return a + b; },
           py::is_operator())
      .def("__radd__", [](const LocalOperator &a, int b) { return a + b; },
           py::is_operator())
      .def(py::self * py::self) ADDOPERATORMETHODS(LocalOperator);

  py::class_<Ising, AbstractOperator>(subm, "Ising")
      .def(py::init<const AbstractHilbert &, double, double>(),
           py::keep_alive<1, 2>(), py::arg("hilbert"), py::arg("h"),
           py::arg("J") = 1.0) ADDOPERATORMETHODS(Ising);

  py::class_<IsingSymm, AbstractOperator>(subm, "IsingSymm")
      .def(py::init<const AbstractHilbert &, double, double>(),
           py::keep_alive<1, 2>(), py::arg("hilbert"), py::arg("h"),
           py::arg("J") = 1.0) ADDOPERATORMETHODS(IsingSymm);

  py::class_<Heisenberg, AbstractOperator>(subm, "Heisenberg")
      .def(py::init<const AbstractHilbert &>(), py::keep_alive<1, 2>(),
           py::arg("hilbert")) ADDOPERATORMETHODS(Heisenberg);

<<<<<<< HEAD
  py::class_<GraphOperator, AbstractOperator>(subm, "GraphOperator")
      .def(py::init<const AbstractHilbert &, GraphOperator::OVecType,
                    GraphOperator::OVecType, std::vector<int>>(),
=======
  py::class_<HeisenbergSymm, AbstractOperator>(subm, "HeisenbergSymm")
      .def(py::init<const AbstractHilbert &, double>(), py::keep_alive<1, 2>(),
           py::arg("hilbert"), py::arg("k_momentum") = 0.0) ADDOPERATORMETHODS(HeisenbergSymm);


  py::class_<GraphHamiltonian, AbstractOperator>(subm, "GraphHamiltonian")
      .def(py::init<const AbstractHilbert &, GraphHamiltonian::OVecType,
                    GraphHamiltonian::OVecType, std::vector<int>>(),
>>>>>>> c41ee2d4
           py::keep_alive<1, 2>(), py::arg("hilbert"),
           py::arg("siteops") = GraphOperator::OVecType(),
           py::arg("bondops") = GraphOperator::OVecType(),
           py::arg("bondops_colors") = std::vector<int>())
      .def(py::self + py::self) ADDOPERATORMETHODS(GraphOperator);

  py::class_<BoseHubbard, AbstractOperator>(subm, "BoseHubbard")
      .def(py::init<const AbstractHilbert &, double, double, double>(),
           py::keep_alive<1, 2>(), py::arg("hilbert"), py::arg("U"),
           py::arg("V") = 0., py::arg("mu") = 0.)
          ADDOPERATORMETHODS(BoseHubbard);

  // Matrix wrappers
  py::class_<AbstractMatrixWrapper<>>(subm, "AbstractMatrixWrapper<>")
      .def("apply", &AbstractMatrixWrapper<>::Apply, py::arg("state"))
      .def_property_readonly("dimension", &AbstractMatrixWrapper<>::Dimension);

  py::class_<SparseMatrixWrapper<>, AbstractMatrixWrapper<>>(
      subm, "SparseMatrixWrapper")
      .def(py::init<const AbstractOperator &>(), py::arg("operator"))
      // property name starts with underscore to mark as internal per PEP8
      .def_property_readonly("_matrix", &SparseMatrixWrapper<>::GetMatrix)
      .def_property_readonly("dimension", &SparseMatrixWrapper<>::Dimension);

  py::class_<DenseMatrixWrapper<>, AbstractMatrixWrapper<>>(
      subm, "DenseMatrixWrapper")
      .def(py::init<const AbstractOperator &>(), py::arg("operator"))
      // property name starts with underscore to mark as internal per PEP8
      .def_property_readonly("_matrix", &DenseMatrixWrapper<>::GetMatrix)
      .def_property_readonly("dimension", &DenseMatrixWrapper<>::Dimension);

  py::class_<DirectMatrixWrapper<>, AbstractMatrixWrapper<>>(
      subm, "DirectMatrixWrapper")
      .def(py::init<const AbstractOperator &>(), py::arg("operator"))
      .def_property_readonly("dimension", &DirectMatrixWrapper<>::Dimension);

  subm.def("wrap_as_matrix", &CreateMatrixWrapper<>, py::arg("operator"),
           py::arg("type") = "Sparse");
}

}  // namespace netket

#endif<|MERGE_RESOLUTION|>--- conflicted
+++ resolved
@@ -86,20 +86,13 @@
       .def(py::init<const AbstractHilbert &>(), py::keep_alive<1, 2>(),
            py::arg("hilbert")) ADDOPERATORMETHODS(Heisenberg);
 
-<<<<<<< HEAD
-  py::class_<GraphOperator, AbstractOperator>(subm, "GraphOperator")
-      .def(py::init<const AbstractHilbert &, GraphOperator::OVecType,
-                    GraphOperator::OVecType, std::vector<int>>(),
-=======
   py::class_<HeisenbergSymm, AbstractOperator>(subm, "HeisenbergSymm")
       .def(py::init<const AbstractHilbert &, double>(), py::keep_alive<1, 2>(),
            py::arg("hilbert"), py::arg("k_momentum") = 0.0) ADDOPERATORMETHODS(HeisenbergSymm);
 
-
-  py::class_<GraphHamiltonian, AbstractOperator>(subm, "GraphHamiltonian")
-      .def(py::init<const AbstractHilbert &, GraphHamiltonian::OVecType,
-                    GraphHamiltonian::OVecType, std::vector<int>>(),
->>>>>>> c41ee2d4
+  py::class_<GraphOperator, AbstractOperator>(subm, "GraphOperator")
+      .def(py::init<const AbstractHilbert &, GraphOperator::OVecType,
+                    GraphOperator::OVecType, std::vector<int>>(),
            py::keep_alive<1, 2>(), py::arg("hilbert"),
            py::arg("siteops") = GraphOperator::OVecType(),
            py::arg("bondops") = GraphOperator::OVecType(),
